--- conflicted
+++ resolved
@@ -177,16 +177,12 @@
 
     return J_sync
 
-<<<<<<< HEAD
 # Set number of images
-n = 100
+n = 10
 # Load corresponding input data
 vijs = np.load(f"vijs_conj_n{n}.npy")
 # Compute final vector
-=======
-vijs = np.load("vijs_conj_n5.npy")
 
->>>>>>> 6d458b50
 J_sync_vec = J_sync_power_method(vijs)
 # save to disk
 np.save(f"J_sync_vec_n{n}.npy", J_sync_vec)             
