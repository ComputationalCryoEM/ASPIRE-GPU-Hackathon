--- conflicted
+++ resolved
@@ -1,24 +1,15 @@
-<<<<<<< HEAD
 try:
     import cupy as np
     from cupy.linalg import norm
-    from cupy import random
     print("CuPy enabled")
 except ImportError:
     print("Running CPU version")
     import numpy as np
     from numpy.linalg import norm
-    from numpy import random
-
-=======
-import cupy as np
-from cupy.linalg import norm
-# import numpy as np
-# from numpy.linalg import norm
+
 from numpy import random
->>>>>>> 685c7d57
+
 import sys
-import os
 
 import itertools
 
@@ -169,20 +160,12 @@
     # Initialize entries for the J-sync matrix:
     # There are 4 possible configurations of relative handedness for each triplet (vij, vjk, vik).
     # 'conjugate' expresses which node of the triplet must be conjugated (True) to achieve synchronization.
-<<<<<<< HEAD
-    conjugate = np.empty((4, 3), bool)
-    conjugate[0] = np.array([False, False, False])
-    conjugate[1] = np.array([True, False, False])
-    conjugate[2] = np.array([False, True, False])
-    conjugate[3] = np.array([False, False, True])
-=======
     conjugate = np.array(
         [[False, False, False],
          [True, False, False],
          [False, True, False],
          [False, False, True],],
     dtype=bool)
->>>>>>> 685c7d57
 
     # 'edges' corresponds to whether conjugation agrees between the pairs (vij, vjk), (vjk, vik),
     # and (vik, vij). True if the pairs are in agreement, False otherwise.
@@ -208,16 +191,10 @@
 
     return J_sync
 
-<<<<<<< HEAD
 # problem size to load
 n = int(sys.argv[1])
-# batch size
-BATCH_SIZE = int(sys.argv[2])
-=======
-
-n = int(sys.argv[1])
-batch_size = int(n * (n-1) / 2)
->>>>>>> 685c7d57
+
+batch_size = (n * (n-1)) // 2
 
 # load input data
 vijs = np.load(f"vijs_conj_n{n}.npy")
@@ -225,6 +202,4 @@
 J_sync_vec = J_sync_power_method(vijs, batch_size)
 
 # save to disk
-np.save(f"J_sync_vec_n{n}.npy", J_sync_vec)
-# modify permissions
-os.chmod(f"J_sync_vec_n{n}.npy", 0o777)                                                                                                    +np.save(f"J_sync_vec_n{n}.npy", J_sync_vec)