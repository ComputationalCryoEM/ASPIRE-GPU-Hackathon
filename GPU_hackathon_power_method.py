--- conflicted
+++ resolved
@@ -9,11 +9,7 @@
     from numpy.linalg import norm
 
 from numpy import random
-
 import sys
-
-import nvtx
-
 import itertools
 
 #####################
@@ -107,8 +103,7 @@
         Vijk = v[ijk]
 
         # J @ Vijk @ J
-        with nvtx.annotate("J_conjugate", color="red"):        
-            Vijk_J = J_mask[None, None, ...] * Vijk
+        Vijk_J = J_mask[None, None, ...] * Vijk
 
         conjugated_pairs = np.where(
             conjugate[np.newaxis, ..., np.newaxis, np.newaxis],
@@ -116,7 +111,6 @@
             np.expand_dims(Vijk, axis=1),
         )
 
-<<<<<<< HEAD
         # flatten the pairs array to limit number of kernel launches
         old_shape = conjugated_pairs.shape
         conjugated_pairs = conjugated_pairs.reshape((-1, 3, 3, 3))
@@ -128,20 +122,6 @@
         )
         # convert back to original size to maintain sanity
         residual = residual.reshape(old_shape[0:2])
-=======
-        with nvtx.annotate("residual_exp", color="green"):
-            # flatten the pairs array to limit number of kernel launches
-            old_shape = conjugated_pairs.shape
-            conjugated_pairs = conjugated_pairs.reshape((-1, 3, 3, 3))
-            residual = norm(
-                conjugated_pairs[:, 0, ...] @  # x
-                conjugated_pairs[:, 1, ...] -  # y
-                conjugated_pairs[:, 2, ...],  # z
-                axis=(1, 2),
-            )
-            # convert back to original size to maintain sanity
-            residual = residual.reshape(old_shape[0:2])
->>>>>>> ca65b429
 
         min_residual = np.argmin(residual, axis=1)
 
@@ -150,8 +130,7 @@
 
         # Update multiplication of signs times vec
         new_ele = S[:, [0, 0, 0]] * vec[ijk[:, [1, 0, 0]]] + S[:, [2, 1, 1]] * vec[ijk[:, [2, 2, 1]]]
-        with nvtx.annotate("histogram", color="orange"):
-            new_vec += np.histogram(ijk[:], weights=new_ele[:], bins=bins)[0]
+        new_vec += np.histogram(ijk[:], weights=new_ele[:], bins=bins)[0]
     return new_vec
 
 def J_sync_power_method(vijs, batch_size):
@@ -197,15 +176,12 @@
     # The corresponding entries in the J-synchronization matrix are +1 if the pair of nodes agree, -1 if not.
     edge_signs = np.where(edges, 1, -1)
 
-<<<<<<< HEAD
-=======
     # number of images (inverting n choose 2)
     n_img = int((1+np.sqrt(1+8*len(vijs)))/2)
     
     # generate shuffled indices for triplets
     triplets = all_triplets(n_img)
     
->>>>>>> ca65b429
     # initialize vec_new to prevent blocking garbage collection of vec
     vec_new = vec
     # Power method iterations
